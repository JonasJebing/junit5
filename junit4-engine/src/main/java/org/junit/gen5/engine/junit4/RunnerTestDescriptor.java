--- conflicted
+++ resolved
@@ -18,23 +18,15 @@
 
 class RunnerTestDescriptor extends JUnit4TestDescriptor {
 
-<<<<<<< HEAD
 	final Runner runner;
 
-	RunnerTestDescriptor(Runner runner) {
+	Description description;
+
+	public RunnerTestDescriptor(Runner runner) {
 		// TODO Use unique ID if set, too
 		super(ENGINE_ID + ":" + runner.getDescription().getDisplayName());
 		this.runner = runner;
-=======
-	EngineDescriptor parent;
-	Runner runner;
-	Description description;
-
-	public RunnerTestDescriptor(EngineDescriptor parent, Runner runner) {
-		this.parent = parent;
-		this.runner = runner;
 		this.description = runner.getDescription();
->>>>>>> 5f85ec2c
 	}
 
 	@Override
